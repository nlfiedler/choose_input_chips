
# Created by https://www.toptal.com/developers/gitignore/api/flutter
# Edit at https://www.toptal.com/developers/gitignore?templates=flutter

### Flutter ###
# Flutter/Dart/Pub related
**/doc/api/
.dart_tool/
.flutter-plugins
.flutter-plugins-dependencies
.fvm/
.packages
.pub-cache/
.pub/
build/
coverage/
lib/generated_plugin_registrant.dart
# For library packages, don’t commit the pubspec.lock file.
# Regenerating the pubspec.lock file lets you test your package against the latest compatible versions of its dependencies.
# See https://dart.dev/guides/libraries/private-files#pubspeclock
pubspec.lock

# Android related
**/android/**/gradle-wrapper.jar
**/android/.gradle
**/android/captures/
**/android/gradlew
**/android/gradlew.bat
**/android/key.properties
**/android/local.properties
**/android/**/GeneratedPluginRegistrant.java

# iOS/XCode related
**/ios/**/*.mode1v3
**/ios/**/*.mode2v3
**/ios/**/*.moved-aside
**/ios/**/*.pbxuser
**/ios/**/*.perspectivev3
**/ios/**/*sync/
**/ios/**/.sconsign.dblite
**/ios/**/.tags*
**/ios/**/.vagrant/
**/ios/**/DerivedData/
**/ios/**/Icon?
**/ios/**/Pods/
**/ios/**/.symlinks/
**/ios/**/profile
**/ios/**/xcuserdata
**/ios/.generated/
**/ios/Flutter/.last_build_id
**/ios/Flutter/App.framework
**/ios/Flutter/Flutter.framework
**/ios/Flutter/Flutter.podspec
**/ios/Flutter/Generated.xcconfig
**/ios/Flutter/app.flx
**/ios/Flutter/app.zip
**/ios/Flutter/flutter_assets/
**/ios/Flutter/flutter_export_environment.sh
**/ios/ServiceDefinitions.json
**/ios/Runner/GeneratedPluginRegistrant.*

# Exceptions to above rules.
!**/ios/**/default.mode1v3
!**/ios/**/default.mode2v3
!**/ios/**/default.pbxuser
!**/ios/**/default.perspectivev3
!/packages/flutter_tools/test/data/dart_dependencies_test/**/.packages

# End of https://www.toptal.com/developers/gitignore/api/flutter

# IntelliJ related
*.iml
*.ipr
*.iws
.idea/

# Old files
*.old
<<<<<<< HEAD
.vscode/settings.json
=======

.DS_Store
>>>>>>> d58c1d1d
<|MERGE_RESOLUTION|>--- conflicted
+++ resolved
@@ -76,9 +76,6 @@
 
 # Old files
 *.old
-<<<<<<< HEAD
-.vscode/settings.json
-=======
 
 .DS_Store
->>>>>>> d58c1d1d
+.vscode/settings.json