--- conflicted
+++ resolved
@@ -305,7 +305,7 @@
           WidgetsBinding.instance.addPostFrameCallback((_) {
             _suggestionsBoxController.overlayEntry?.markNeedsBuild();
           });
-        });                              
+        });
       });
     });
   }
@@ -375,16 +375,14 @@
         );
       });
     }
-    if( !kIsWeb) {
-        _closeInputConnectionIfNeeded(); //Hack for #34 (https://github.com/danvick/flutter_chips_input/issues/34#issuecomment-684505282). TODO: Find permanent fix
+    if (!kIsWeb) {
+      _closeInputConnectionIfNeeded(); //Hack for #34 (https://github.com/danvick/flutter_chips_input/issues/34#issuecomment-684505282). TODO: Find permanent fix
     }
     _textInputConnection ??= TextInput.attach(this, textInputConfiguration);
-<<<<<<< HEAD
-    _textInputConnection?.setEditingState(_value);
+    if (_textInputConnection?.attached ?? false) {
+      _textInputConnection?.setEditingState(_value);
+    }
     _textInputConnection?.show();
-=======
-    if(_textInputConnection?.attached ?? false) _textInputConnection?.setEditingState(_value);
->>>>>>> 1b1ed12c
   }
 
   @override
@@ -490,40 +488,40 @@
         }
       },
       child: NotificationListener<SizeChangedLayoutNotification>(
-      onNotification: (SizeChangedLayoutNotification val) {
-        WidgetsBinding.instance?.addPostFrameCallback((_) async {
-          _suggestionsBoxController.overlayEntry?.markNeedsBuild();
-        });
-        return true;
-      },
-      child: SizeChangedLayoutNotifier(
-        child: Column(
-          children: <Widget>[
-            GestureDetector(
-              behavior: HitTestBehavior.opaque,
-              onTap: () {
-                requestKeyboard();
-              },
-              child: InputDecorator(
-                decoration: widget.decoration,
-                isFocused: _effectiveFocusNode.hasFocus,
-                isEmpty: _value.text.isEmpty && _chips.isEmpty,
-                child: Wrap(
-                  crossAxisAlignment: WrapCrossAlignment.center,
-                  spacing: 4.0,
-                  runSpacing: 4.0,
-                  children: chipsChildren,
+        onNotification: (SizeChangedLayoutNotification val) {
+          WidgetsBinding.instance?.addPostFrameCallback((_) async {
+            _suggestionsBoxController.overlayEntry?.markNeedsBuild();
+          });
+          return true;
+        },
+        child: SizeChangedLayoutNotifier(
+          child: Column(
+            children: <Widget>[
+              GestureDetector(
+                behavior: HitTestBehavior.opaque,
+                onTap: () {
+                  requestKeyboard();
+                },
+                child: InputDecorator(
+                  decoration: widget.decoration,
+                  isFocused: _effectiveFocusNode.hasFocus,
+                  isEmpty: _value.text.isEmpty && _chips.isEmpty,
+                  child: Wrap(
+                    crossAxisAlignment: WrapCrossAlignment.center,
+                    spacing: 4.0,
+                    runSpacing: 4.0,
+                    children: chipsChildren,
+                  ),
                 ),
               ),
-            ),
-            CompositedTransformTarget(
-              link: _layerLink,
-              child: Container(),
-            ),
-          ],
+              CompositedTransformTarget(
+                link: _layerLink,
+                child: Container(),
+              ),
+            ],
+          ),
         ),
       ),
-      ),
     );
   }
 
